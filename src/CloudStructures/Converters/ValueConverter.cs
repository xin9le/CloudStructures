﻿using System;
using System.Collections.Generic;
using StackExchange.Redis;



namespace CloudStructures.Converters
{
    /// <summary>
    /// Provides data conversion function.
    /// </summary>
    internal sealed class ValueConverter
    {
        #region Properties
        /// <summary>
        /// Gets custom conversion function.
        /// </summary>
        private IValueConverter CustomConverter { get; }
        #endregion


        #region Constructors
        /// <summary>
        /// Creates instance.
        /// </summary>
        /// <param name="customConverter"></param>
<<<<<<< HEAD
        public ValueConverter(IValueConverter? customConverter)
            => this.CustomConverter = customConverter ?? new Utf8JsonConverter();  // fallback
=======
        public ValueConverter(IValueConverter customConverter)
            => this.CustomConverter = customConverter ?? new SystemTextJsonConverter();  // fallback
>>>>>>> 7ee50a61
        #endregion


        #region Serialization
        /// <summary>
        /// Serialize to <see cref="RedisValue"/>.
        /// </summary>
        /// <typeparam name="T">Data type</typeparam>
        /// <param name="value"></param>
        /// <returns></returns>
        public RedisValue Serialize<T>(T value)
        {
            var converter = PrimitiveConverterCache<T>.Converter;
            return converter is null
                ? this.CustomConverter.Serialize(value)
                : converter.Serialize(value);
        }


        /// <summary>
        /// Deserialize from <see cref="RedisValue"/>.
        /// </summary>
        /// <typeparam name="T">Data type</typeparam>
        /// <param name="value"></param>
        /// <returns></returns>
        public T Deserialize<T>(RedisValue value)
        {
            var converter = PrimitiveConverterCache<T>.Converter;
            return converter is null
                ? this.CustomConverter.Deserialize<T>(value)
                : converter.Deserialize(value);
        }
        #endregion


        #region Cache
        /// <summary>
        /// Provides primitive value converter cache mecanism.
        /// </summary>
        private static class PrimitiveConverterCache
        {
            /// <summary>
            /// Hold type and converter mapping table.
            /// </summary>
            public static IDictionary<Type, object> Map { get; } = new Dictionary<Type, object>
            {
                [typeof(bool)] = new BooleanConverter(),
                [typeof(bool?)] = new NullableBooleanConverter(),
                [typeof(char)] = new CharConverter(),
                [typeof(char?)] = new NullableCharConverter(),
                [typeof(sbyte)] = new SByteConverter(),
                [typeof(sbyte?)] = new NullableSByteConverter(),
                [typeof(byte)] = new ByteConverter(),
                [typeof(byte?)] = new NullableByteConverter(),
                [typeof(short)] = new Int16Converter(),
                [typeof(short?)] = new NullableInt16Converter(),
                [typeof(ushort)] = new UInt16Converter(),
                [typeof(ushort?)] = new NullableUInt16Converter(),
                [typeof(int)] = new Int32Converter(),
                [typeof(int?)] = new NullableInt32Converter(),
                [typeof(uint)] = new UInt32Converter(),
                [typeof(uint?)] = new NullableUInt32Converter(),
                [typeof(long)] = new Int64Converter(),
                [typeof(long?)] = new NullableInt64Converter(),
                [typeof(ulong)] = new UInt64Converter(),
                [typeof(ulong?)] = new NullableUInt64Converter(),
                [typeof(float)] = new SingleConverter(),
                [typeof(float?)] = new NullableSingleConverter(),
                [typeof(double)] = new DoubleConverter(),
                [typeof(double?)] = new NullableDoubleConverter(),
                [typeof(string)] = new StringConverter(),
                [typeof(byte[])] = new ByteArrayConverter(),
            };
        }


        /// <summary>
        /// Provides <see cref="IRedisValueConverter{T}"/> cache mecanism.
        /// </summary>
        /// <typeparam name="T">Data type</typeparam>
        private static class PrimitiveConverterCache<T>
        {
            /// <summary>
            /// Gets converter.
            /// </summary>
            public static IRedisValueConverter<T>? Converter { get; }


            /// <summary>
            /// 
            /// </summary>
            static PrimitiveConverterCache()
            {
                Converter
                    = PrimitiveConverterCache.Map.TryGetValue(typeof(T), out var converter)
                    ? (IRedisValueConverter<T>)converter
                    : null;
            }
        }
        #endregion
    }
}<|MERGE_RESOLUTION|>--- conflicted
+++ resolved
@@ -24,13 +24,8 @@
         /// Creates instance.
         /// </summary>
         /// <param name="customConverter"></param>
-<<<<<<< HEAD
         public ValueConverter(IValueConverter? customConverter)
-            => this.CustomConverter = customConverter ?? new Utf8JsonConverter();  // fallback
-=======
-        public ValueConverter(IValueConverter customConverter)
             => this.CustomConverter = customConverter ?? new SystemTextJsonConverter();  // fallback
->>>>>>> 7ee50a61
         #endregion
 
 
